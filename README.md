--- conflicted
+++ resolved
@@ -1,10 +1,6 @@
 # fastfec
 
-<<<<<<< HEAD
 An experimental C program to stream and parse FEC filings, writing output to CSV. This project is in early stages and will benefit from rigorous testing.
-=======
-[working pretty much fully; needs some more documentation]
->>>>>>> 85f675e2
 
 ## Usage
 
@@ -38,13 +34,9 @@
 
 Using massive `1533121.fec` (5.8gb)
 
-<<<<<<< HEAD
 * 2m 11s
-=======
-* 148.24 seconds
 
 #### Testing
->>>>>>> 85f675e2
 
 Currently, there's only C tests for specific CSV/ascii28 parsing functionality, but ideally once a Python wrapper is completed, we can have Python unit tests.
 
