# fastFEC

An experimental C program to stream and parse FEC filings, writing output to CSV. This project is in early stages and will benefit from rigorous testing.

## Usage

Ensure you have dependencies listed below installed, and then compile with

- `make build`

This will output a binary in `bin/fastfec`. The usage of that binary is as follows:

```
Usage: ./bin/fastfec [flags] <id, file, or url> [output directory=output] [override id]
```

- `[flags]`: optional flags which must come before other args; see below
- `<id, file, or url>` is either
  - a numeric ID, in which case the filing is streamed from the FEC website
  - a file, in which case the filing is read from disk at the specified local path
  - a url, in which case the filing is streamed from the specified remote URL
- `[output directory]` is the folder in which CSV files will be written. By default, it is `output/`.
- `[override id]` is an ID to use as the filing ID. If not specified, this ID is pulled out of the first parameter as a numeric component that can be found at the end of the path/URL.

The CLI will download or read from disk the specified filing and then write output CSVs for each form type in the output directory. The paths of the outputted files are:

- `{output directory}/{filing id}/{form type}.csv`

You can also pipe the output of another command in by following this usage:

```
[some command] | ./bin/fastfec [flags] <id> [output directory=output]
```

### Flags

The CLI supports the following flags:

- `--include-filing-id` / `-i`: if this flag is passed, then the generated output will include a column at the beginning of every generated file called `filing_id` that gets passed the filing ID. This can be useful for bulk uploading CSVs into a database
- `--silent` / `-s` : suppress all non-error output messages
- `--suppress` / `-w` : suppress all warning messages

The short form of flags can be combined, e.g. `-is` would include filing IDs and suppress output.

### Examples

`./bin/fastfec -s 13360 fastfec_output/`

- This will run FastFEC in silent mode, download and parse filing ID 13360, and store the output in CSV files at `fastfec_output/13360/`.

## Dependencies

<<<<<<< HEAD
- libcurl (`brew install curl`)
- pcre (`brew install pcre`)
=======
Run `pip install requirements.txt`, and then install the following as needed:
* libcurl (should be installed already)
* pcre (`brew install pcre`)
>>>>>>> 056f4b69

#### Time benchmarks

Using massive `1533121.fec` (5.8gb)

- 2m 11s

#### Testing

Currently, there's only C tests for specific CSV/ascii28 parsing functionality, but ideally once a Python wrapper is completed, we can have Python unit tests.

To run the current tests: `make test`

#### Scripts

`scripts/generate_mappings.py`: A Python command to auto-generate C header files containing column header and type mappings

# Linux build instructions

* sudo apt-get install build-essential
* sudo apt-get install libpcre++-dev
* sudo apt-get install libcurl-openssl1.0-dev<|MERGE_RESOLUTION|>--- conflicted
+++ resolved
@@ -50,14 +50,8 @@
 
 ## Dependencies
 
-<<<<<<< HEAD
 - libcurl (`brew install curl`)
 - pcre (`brew install pcre`)
-=======
-Run `pip install requirements.txt`, and then install the following as needed:
-* libcurl (should be installed already)
-* pcre (`brew install pcre`)
->>>>>>> 056f4b69
 
 #### Time benchmarks
 
