# fastfec

[in-progress / not working yet fully]

A C program to stream and parse FEC filings, writing output to CSV.

## Dependencies

libcurl

#### Time benchmarks

Using massive `1533121.fec` (5.8gb)

* putting line directly in: 50.81 seconds
* lowercasing every line: 63.11 seconds
<<<<<<< HEAD

#### Scripts

`scripts/generate_mappings.py`: A Python command to auto-generate C header files containing column header and type mappings
=======
* unescaping from ascii28 format and rewriting as CSV: 117.20
>>>>>>> 11ab16fe
<|MERGE_RESOLUTION|>--- conflicted
+++ resolved
@@ -14,11 +14,7 @@
 
 * putting line directly in: 50.81 seconds
 * lowercasing every line: 63.11 seconds
-<<<<<<< HEAD
 
 #### Scripts
 
-`scripts/generate_mappings.py`: A Python command to auto-generate C header files containing column header and type mappings
-=======
-* unescaping from ascii28 format and rewriting as CSV: 117.20
->>>>>>> 11ab16fe
+`scripts/generate_mappings.py`: A Python command to auto-generate C header files containing column header and type mappings