#include "fec.h"
#include "encoding.h"
#include "writer.h"
#include "csv.h"
#include "mappings.h"
#include <string.h>

char *HEADER = "header";
char *SCHEDULE_COUNTS = "SCHEDULE_COUNTS_";
char *FEC_VERSION_NUMBER = "fec_ver_#";
char *FEC = "FEC";

char *COMMA_FEC_VERSIONS[] = {"1", "2", "3", "5"};
int NUM_COMMA_FEC_VERSIONS = sizeof(COMMA_FEC_VERSIONS) / sizeof(char *);

<<<<<<< HEAD
FEC_CONTEXT *newFecContext(PERSISTENT_MEMORY_CONTEXT *persistentMemory, GetLine getLine, void *file, char *filingId, char *outputDirectory, int includeFilingId, int silent, int suppress)
=======
FEC_CONTEXT *newFecContext(PERSISTENT_MEMORY_CONTEXT *persistentMemory, BufferRead bufferRead, int inputBufferSize, CustomWriteFunction customWriteFunction, int outputBufferSize, void *file, char *filingId, char *outputDirectory, int includeFilingId, int silent)
>>>>>>> 056f4b69
{
  FEC_CONTEXT *ctx = (FEC_CONTEXT *)malloc(sizeof(FEC_CONTEXT));
  ctx->persistentMemory = persistentMemory;
  ctx->buffer = newBuffer(inputBufferSize, bufferRead);
  ctx->file = file;
  ctx->writeContext = newWriteContext(outputDirectory, filingId, outputBufferSize, customWriteFunction);
  ctx->filingId = filingId;
  ctx->version = 0;
  ctx->versionLength = 0;
  ctx->useAscii28 = 0; // default to using comma parsing unless a version is set
  ctx->summary = 0;
  ctx->f99Text = 0;
  ctx->currentLineHasAscii28 = 0;
  ctx->currentLineLength = 0;
  ctx->formType = NULL;
  ctx->numFields = 0;
  ctx->headers = NULL;
  ctx->types = NULL;
  ctx->includeFilingId = includeFilingId;
  ctx->silent = silent;
  ctx->suppress = suppress;

  // Compile regexes
  const char *error;
  int errorOffset;

  ctx->f99TextStart = pcre_compile("^\\s*\\[BEGIN ?TEXT\\]\\s*$", PCRE_CASELESS, &error, &errorOffset, NULL);
  if (ctx->f99TextStart == NULL)
  {
    fprintf(stderr, "PCRE f99 text start compilation failed at offset %d: %s\n", errorOffset, error);
    exit(1);
  }
  ctx->f99TextEnd = pcre_compile("^\\s*\\[END ?TEXT\\]\\s*$", PCRE_CASELESS, &error, &errorOffset, NULL);
  if (ctx->f99TextEnd == NULL)
  {
    fprintf(stderr, "PCRE f99 text end compilation failed at offset %d: %s\n", errorOffset, error);
    exit(1);
  }

  return ctx;
}

void freeFecContext(FEC_CONTEXT *ctx)
{
  freeBuffer(ctx->buffer);
  if (ctx->version)
  {
    free(ctx->version);
  }
  if (ctx->f99Text)
  {
    free(ctx->f99Text);
  }
  if (ctx->formType != NULL)
  {
    free(ctx->formType);
  }
  if (ctx->types != NULL)
  {
    free(ctx->types);
  }
  pcre_free(ctx->f99TextStart);
  pcre_free(ctx->f99TextEnd);
  freeWriteContext(ctx->writeContext);
  free(ctx);
}

int isParseDone(PARSE_CONTEXT *parseContext)
{
  // The parse is done if a newline is encountered or EOF
  char c = parseContext->line->str[parseContext->position];
  return (c == 0) || (c == '\n');
}

void lookupMappings(FEC_CONTEXT *ctx, PARSE_CONTEXT *parseContext, int formStart, int formEnd)
{
  if ((ctx->formType != NULL) && (strncmp(ctx->formType, parseContext->line->str + formStart, formEnd - formStart) == 0))
  {
    // Type mappings are unchanged from before; can return early
    return;
  }

  // Clear last form type information if present
  if (ctx->formType != NULL)
  {
    free(ctx->formType);
  }
  // Set last form type to store it for later
  ctx->formType = malloc(formEnd - formStart + 1);
  strncpy(ctx->formType, parseContext->line->str + formStart, formEnd - formStart);
  ctx->formType[formEnd - formStart] = 0;

  // Grab the field mapping given the form version
  for (int i = 0; i < numHeaders; i++)
  {
    // Try to match the regex to version
    if (pcre_exec(ctx->persistentMemory->headerVersions[i], NULL, ctx->version, ctx->versionLength, 0, 0, NULL, 0) >= 0)
    {
      // Match! Test regex against form type
      if (pcre_exec(ctx->persistentMemory->headerFormTypes[i], NULL, parseContext->line->str + formStart, formEnd - formStart, 0, 0, NULL, 0) >= 0)
      {
        // Matched form type
        ctx->headers = (char *)(headers[i][2]);
        STRING *headersCsv = fromString(ctx->headers);
        if (ctx->types != NULL)
        {
          free(ctx->types);
        }
        ctx->numFields = 0;
        ctx->types = malloc(strlen(ctx->headers) + 1); // at least as big as it needs to be

        // Initialize a parse context for reading each header field
        PARSE_CONTEXT headerFields;
        headerFields.line = headersCsv;
        headerFields.fieldInfo = NULL;
        headerFields.position = 0;
        headerFields.start = 0;
        headerFields.end = 0;
        headerFields.columnIndex = 0;

        // Iterate each field and build up the type info
        while (!isParseDone(&headerFields))
        {
          readCsvField(&headerFields);

          // Match type info
          int matched = 0;
          for (int j = 0; j < numTypes; j++)
          {
            // Try to match the type regex to version
            if (pcre_exec(ctx->persistentMemory->typeVersions[j], NULL, ctx->version, ctx->versionLength, 0, 0, NULL, 0) >= 0)
            {
              // Try to match type regex to form type
              if (pcre_exec(ctx->persistentMemory->typeFormTypes[j], NULL, parseContext->line->str + formStart, formEnd - formStart, 0, 0, NULL, 0) >= 0)
              {
                // Try to match type regex to header
                if (pcre_exec(ctx->persistentMemory->typeHeaders[j], NULL, headerFields.line->str + headerFields.start, headerFields.end - headerFields.start, 0, 0, NULL, 0) >= 0)
                {
                  // Match! Print out type information
                  ctx->types[headerFields.columnIndex] = types[j][3][0];
                  matched = 1;
                  break;
                }
              }
            }
          }

          if (!matched)
          {
            // Unmatched type — default to 's' for string type
            ctx->types[headerFields.columnIndex] = 's';
          }

          if (isParseDone(&headerFields))
          {
            break;
          }
          advanceField(&headerFields);
        }

        // Add null terminator
        ctx->types[headerFields.columnIndex + 1] = 0;
        ctx->numFields = headerFields.columnIndex + 1;

        // Free up unnecessary line memory
        freeString(headersCsv);

        // Done; return
        return;
      }
    }
  }

  // Unmatched — error
  fprintf(stderr, "Error: Unmatched for version %s and form type %s\n", ctx->version, ctx->formType);
  exit(1);
}

void writeSubstrToWriter(FEC_CONTEXT *ctx, WRITE_CONTEXT *writeContext, char *filename, const char *extension, int start, int end, FIELD_INFO *field)
{
  writeField(writeContext, filename, extension, ctx->persistentMemory->line, start, end, field);
}

void writeSubstr(FEC_CONTEXT *ctx, char *filename, const char *extension, int start, int end, FIELD_INFO *field)
{
  writeSubstrToWriter(ctx, ctx->writeContext, filename, extension, start, end, field);
}

void writeQuotedCsvField(FEC_CONTEXT *ctx, char *filename, const char *extension, char *line, int length)
{
  for (int i = 0; i < length; i++)
  {
    char c = line[i];
    if (c == '"')
    {
      // Write two quotes since the field is quoted
      writeChar(ctx->writeContext, filename, extension, '"');
      writeChar(ctx->writeContext, filename, extension, '"');
    }
    else
    {
      writeChar(ctx->writeContext, filename, extension, c);
    }
  }
}

// Write a date field by separating the output with dashes
void writeDateField(FEC_CONTEXT *ctx, char *filename, const char *extension, int start, int end, FIELD_INFO *field)
{
  if (start == end)
  {
    // Empty field
    return;
  }
  if (end - start != 8)
  {
    if (!ctx->suppress)
    {
      fprintf(stderr, "Warning: Date fields must be exactly 8 chars long, not %d\n", end - start);
    }
    writeSubstr(ctx, filename, extension, start, end, field);
    return;
  }

  writeSubstrToWriter(ctx, ctx->writeContext, filename, extension, start, start + 4, field);
  writeChar(ctx->writeContext, filename, extension, '-');
  writeSubstrToWriter(ctx, ctx->writeContext, filename, extension, start + 4, start + 6, field);
  writeChar(ctx->writeContext, filename, extension, '-');
  writeSubstrToWriter(ctx, ctx->writeContext, filename, extension, start + 6, start + 8, field);
}

void writeFloatField(FEC_CONTEXT *ctx, char *filename, const char *extension, int start, int end, FIELD_INFO *field)
{
  char *doubleStr;
  char *conversionFloat = ctx->persistentMemory->line->str + start;
  double value = strtod(conversionFloat, &doubleStr);

  if (doubleStr == conversionFloat)
  {
    // Could not convert to a float, write null
    writeString(ctx->writeContext, filename, extension, "null");
    return;
  }

  // Write the value
  writeDouble(ctx->writeContext, filename, extension, value);
}

// Grab a line from the input file.
// Return 0 if there are no lines left.
// If there is a line, decode it into
// ctx->persistentMemory->line.
int grabLine(FEC_CONTEXT *ctx)
{
<<<<<<< HEAD
  int bytesRead = ctx->getLine(ctx->persistentMemory->rawLine, ctx->file);
=======
  ssize_t bytesRead = readLine(ctx->buffer, ctx->persistentMemory->rawLine, ctx->file);
>>>>>>> 056f4b69
  if (bytesRead <= 0)
  {
    return 0;
  }

  // Decode the line
  LINE_INFO info;
  ctx->currentLineLength = decodeLine(&info, ctx->persistentMemory->rawLine, ctx->persistentMemory->line);
  // Store whether the current line has ascii separators
  // (determines whether we use CSV or ascii28 split line parsing)
  ctx->currentLineHasAscii28 = info.ascii28;
  return 1;
}

char lowercaseTable[256] = {
    0, 1, 2, 3, 4, 5, 6, 7, 8, 9, 10, 11, 12, 13, 14, 15,
    16, 17, 18, 19, 20, 21, 22, 23, 24, 25, 26, 27, 28, 29, 30, 31,
    32, 33, 34, 35, 36, 37, 38, 39, 40, 41, 42, 43, 44, 45, 46, 47,
    48, 49, 50, 51, 52, 53, 54, 55, 56, 57, 58, 59, 60, 61, 62, 63,
    64, 'a', 'b', 'c', 'd', 'e', 'f', 'g', 'h', 'i', 'j', 'k', 'l', 'm', 'n', 'o',
    'p', 'q', 'r', 's', 't', 'u', 'v', 'w', 'x', 'y', 'z', 91, 92, 93, 94, 95,
    96, 'a', 'b', 'c', 'd', 'e', 'f', 'g', 'h', 'i', 'j', 'k', 'l', 'm', 'n', 'o',
    'p', 'q', 'r', 's', 't', 'u', 'v', 'w', 'x', 'y', 'z', 123, 124, 125, 126, 127,
    128, 129, 130, 131, 132, 133, 134, 135, 136, 137, 138, 139, 140, 141, 142, 143,
    144, 145, 146, 147, 148, 149, 150, 151, 152, 153, 154, 155, 156, 157, 158, 159,
    160, 161, 162, 163, 164, 165, 166, 167, 168, 169, 170, 171, 172, 173, 174, 175,
    176, 177, 178, 179, 180, 181, 182, 183, 184, 185, 186, 187, 188, 189, 190, 191,
    192, 193, 194, 195, 196, 197, 198, 199, 200, 201, 202, 203, 204, 205, 206, 207,
    208, 209, 210, 211, 212, 213, 214, 215, 216, 217, 218, 219, 220, 221, 222, 223,
    224, 225, 226, 227, 228, 229, 230, 231, 232, 233, 234, 235, 236, 237, 238, 239,
    240, 241, 242, 243, 244, 245, 246, 247, 248, 249, 250, 251, 252, 253, 254, 255};

void lineToLowerCase(FEC_CONTEXT *ctx)
{
  // Convert the line to lower case
  char *c = ctx->persistentMemory->line->str;
  while (*c)
  {
    *c = lowercaseTable[(int)*c];
    c++;
  }
}

// Check if the line starts with the prefix
int lineStartsWith(FEC_CONTEXT *ctx, const char *prefix, const int prefixLength)
{
  return ctx->persistentMemory->line->n >= prefixLength && strncmp(ctx->persistentMemory->line->str, prefix, prefixLength) == 0;
}

// Return whether the line starts with "/*"
int lineStartsWithLegacyHeader(FEC_CONTEXT *ctx)
{
  return lineStartsWith(ctx, "/*", 2);
}

// Return whether the line starts with "schedule_counts"
int lineStartsWithScheduleCounts(FEC_CONTEXT *ctx)
{
  return lineStartsWith(ctx, "schedule_counts", 15);
}

// Return whether the line starts with the '[' character (ignoring whitespace)
int lineMightStartWithF99(FEC_CONTEXT *ctx)
{
  int i = 0;
  while (i < ctx->persistentMemory->line->n && isWhitespaceChar(ctx->persistentMemory->line->str[i]))
  {
    i++;
  }
  return ctx->persistentMemory->line->str[i] == '[';
}

// Return whether the line contains non-whitespace characters
int lineContainsNonwhitespace(FEC_CONTEXT *ctx)
{
  int i = 0;
  while (i < ctx->persistentMemory->line->n && isWhitespaceChar(ctx->persistentMemory->line->str[i]))
  {
    i++;
  }
  return ctx->persistentMemory->line->str[i] != 0;
}

// Consume whitespace, advancing a position pointer at the same time
void consumeWhitespace(FEC_CONTEXT *ctx, int *position)
{
  while (*position < ctx->persistentMemory->line->n)
  {
    if ((ctx->persistentMemory->line->str[*position] == ' ') || (ctx->persistentMemory->line->str[*position] == '\t'))
    {
      (*position)++;
    }
    else
    {
      break;
    }
  }
}

// Consume characters until the specified character is reached.
// Returns the position of the final character consumed excluding
// trailing whitespace.
int consumeUntil(FEC_CONTEXT *ctx, int *position, char c)
{
  // Store the last non-whitespace character
  int finalNonwhitespace = *position;
  while (*position < ctx->persistentMemory->line->n)
  {
    // Grab the current character
    char current = ctx->persistentMemory->line->str[*position];
    if ((current == c) || (current == 0))
    {
      // If the character is the one we're looking for, break
      break;
    }
    else if ((current != ' ') && (current != '\t') && (current != '\n'))
    {
      // If the character is not whitespace, advance finalNonwhitespace
      finalNonwhitespace = (*position) + 1;
    }
    (*position)++;
  }
  return finalNonwhitespace;
}

void initParseContext(FEC_CONTEXT *ctx, PARSE_CONTEXT *parseContext, FIELD_INFO *fieldInfo)
{
  parseContext->line = ctx->persistentMemory->line;
  parseContext->fieldInfo = fieldInfo;
  parseContext->position = 0;
  parseContext->start = 0;
  parseContext->end = 0;
  parseContext->columnIndex = 0;
}

void readField(FEC_CONTEXT *ctx, PARSE_CONTEXT *parseContext)
{
  // Reset field info
  parseContext->fieldInfo->num_quotes = 0;
  parseContext->fieldInfo->num_commas = 0;

  if (ctx->currentLineHasAscii28)
  {
    readAscii28Field(parseContext);
  }
  else
  {
    readCsvField(parseContext);
  }
}

void startHeaderRow(FEC_CONTEXT *ctx, char *filename, const char *extension)
{
  // Write the filing ID header, if includeFilingId is specified
  if (ctx->includeFilingId)
  {
    writeString(ctx->writeContext, filename, extension, "filing_id");
    writeDelimeter(ctx->writeContext, filename, extension);
  }
}

void startDataRow(FEC_CONTEXT *ctx, char *filename, const char *extension)
{
  // Write the filing ID value, if includeFilingId is specified
  if (ctx->includeFilingId)
  {
    writeString(ctx->writeContext, filename, extension, ctx->filingId);
    writeDelimeter(ctx->writeContext, filename, extension);
  }
}

// Parse F99 text from a filing, writing the text to the specified
// file in escaped CSV form if successful. Returns 1 if successful,
// 0 otherwise.
int parseF99Text(FEC_CONTEXT *ctx, char *filename)
{
  int f99Mode = 0;
  int first = 1;

  while (1)
  {
    // Load the current line
    if (grabLine(ctx) == 0)
    {
      // End of file
      return 1;
    }

    if (f99Mode)
    {
      // See if we have reached the end boundary
      if (pcre_exec(ctx->f99TextEnd, NULL, ctx->persistentMemory->line->str, ctx->currentLineLength, 0, 0, NULL, 0) >= 0)
      {
        f99Mode = 0;
        break;
      }

      // Otherwise, write f99 information as a CSV field
      if (first)
      {
        // Write the delimeter at the beginning and a quote character
        // (the csv field will always be escaped so we can stream write
        // without having to calculate whether it's escaped later).
        writeDelimeter(ctx->writeContext, filename, csvExtension);
        writeChar(ctx->writeContext, filename, csvExtension, '"');
        first = 0;
      }

      writeQuotedCsvField(ctx, filename, csvExtension, ctx->persistentMemory->line->str, ctx->currentLineLength);
      continue;
    }

    // See if line begins with f99 text boundary by first seeing if it starts with "["
    if (lineMightStartWithF99(ctx))
    {
      // Now, execute the proper regex (we don't want to do this for every line, as it's slow)
      if (pcre_exec(ctx->f99TextStart, NULL, ctx->persistentMemory->line->str, ctx->currentLineLength, 0, 0, NULL, 0) >= 0)
      {
        // Set f99 mode
        f99Mode = 1;
        continue;
      }
      else
      {
        // Invalid f99 text
        return 0;
      }
    }
    else if (lineContainsNonwhitespace(ctx))
    {
      // The line should only contain non-whitespace that starts
      // f99 text
      return 0;
    }
  }
  // Successful extraction, end the quote delimiter
  writeChar(ctx->writeContext, filename, csvExtension, '"');
  return 1;
}

// Parse a line from a filing, using FEC and form version
// information to map fields to headers and types.
// Return 1 if successful, or 0 if the line is not fully
// specified. Return 2 if there was a warning but it was
// still successful and the next line has already been grabbed.
int parseLine(FEC_CONTEXT *ctx, char *filename, int headerRow)
{
  // Parse fields
  PARSE_CONTEXT parseContext;
  FIELD_INFO fieldInfo;
  initParseContext(ctx, &parseContext, &fieldInfo);

  // Log the indices on the line where the form version is specified
  int formStart;
  int formEnd;

  // Iterate through fields
  while (!isParseDone(&parseContext))
  {
    readField(ctx, &parseContext);
    if (parseContext.columnIndex == 0)
    {
      // Set the form version to the first column
      // (with whitespace removed)
      stripWhitespace(&parseContext);
      formStart = parseContext.start;
      formEnd = parseContext.end;
      lookupMappings(ctx, &parseContext, formStart, formEnd);

      // Set filename if null to form type
      if (filename == NULL)
      {
        filename = ctx->formType;
      }
    }
    else
    {
      // If column index is 1, then there are at least two columns
      // and the line is fully specified, so write header/line info
      if (parseContext.columnIndex == 1)
      {
        // Write header if necessary
        if (getFile(ctx->writeContext, filename, csvExtension) == 1)
        {
          // File is newly opened, write headers
          startHeaderRow(ctx, filename, csvExtension);
          writeString(ctx->writeContext, filename, csvExtension, ctx->headers);
          writeNewline(ctx->writeContext, filename, csvExtension);
        }

        // Write form type
        startDataRow(ctx, filename, csvExtension);
        writeString(ctx->writeContext, filename, csvExtension, ctx->formType);
      }

      // Write delimeter
      writeDelimeter(ctx->writeContext, filename, csvExtension);

      // Get the type of the current field
      if (parseContext.columnIndex < ctx->numFields)
      {
        // Ensure the column index is in bounds
        char type = ctx->types[parseContext.columnIndex];

        // Iterate possible types
        if (type == 's')
        {
          // String
          writeSubstr(ctx, filename, csvExtension, parseContext.start, parseContext.end, parseContext.fieldInfo);
        }
        else if (type == 'd')
        {
          // Date
          writeDateField(ctx, filename, csvExtension, parseContext.start, parseContext.end, parseContext.fieldInfo);
        }
        else if (type == 'f')
        {
          // Float
          writeFloatField(ctx, filename, csvExtension, parseContext.start, parseContext.end, parseContext.fieldInfo);
        }
        else
        {
          // Unknown type
          fprintf(stderr, "Unknown type (%c) in %s\n", type, ctx->formType);
          exit(1);
        }
      }
      else
      {
        // We shouldn't ever exceed the row length
        char *columnContents = malloc(parseContext.end - parseContext.start + 1);
        strncpy(columnContents, ctx->persistentMemory->line->str + parseContext.start, parseContext.end - parseContext.start);
        columnContents[parseContext.end - parseContext.start] = 0;
        fprintf(stderr, "Unexpected column in %s (%d): %s\n", ctx->formType, parseContext.columnIndex, columnContents);
        free(columnContents);
        exit(1);
      }
    }

    if (isParseDone(&parseContext))
    {
      break;
    }
    advanceField(&parseContext);
  }

  if (parseContext.columnIndex < 2)
  {
    // Fewer than two fields? The line isn't fully specified
    return 0;
  }

  if (parseContext.columnIndex + 1 != ctx->numFields && !headerRow)
  {
    // Try to read F99 text
    if (!parseF99Text(ctx, filename))
    {
      if (!ctx->suppress)
      {
        fprintf(stderr, "Warning: mismatched number of fields (%d vs %d) (%s)\nLine: %s\n", parseContext.columnIndex + 1, ctx->numFields, ctx->formType, parseContext.line->str);
      }
      // 2 indicates we won't grab the line again
      writeNewline(ctx->writeContext, filename, csvExtension);
      return 2;
    }
  }

  // Parsing successful
  writeNewline(ctx->writeContext, filename, csvExtension);
  return 1;
}

// Set the FEC context version based on a substring of the current line
void setVersion(FEC_CONTEXT *ctx, int start, int end)
{
  ctx->version = malloc(end - start + 1);
  strncpy(ctx->version, ctx->persistentMemory->line->str + start, end - start);
  // Add null terminator
  ctx->version[end - start] = 0;
  ctx->versionLength = end - start;

  // Calculate whether to use ascii28 or not based on version
  char *dot = strchr(ctx->version, '.');
  int useCommaVersion = 0;
  if (dot != NULL)
  {
    // Check text of left of the dot to get main version
    int dotIndex = (int)(dot - ctx->version);

    for (int i = 0; i < NUM_COMMA_FEC_VERSIONS; i++)
    {
      if (strncmp(ctx->version, COMMA_FEC_VERSIONS[i], dotIndex) == 0)
      {
        useCommaVersion = 1;
        break;
      }
    }
  }

  ctx->useAscii28 = !useCommaVersion;
}

void parseHeader(FEC_CONTEXT *ctx)
{
  startHeaderRow(ctx, HEADER, csvExtension);

  // Check if the line starts with "/*"
  if (lineStartsWithLegacyHeader(ctx))
  {
    // Parse legacy header
    int scheduleCounts = 0; // init scheduleCounts to be false
    int firstField = 1;

    // Use a local buffer to store header values
    WRITE_CONTEXT bufferWriteContext;
    initializeLocalWriteContext(&bufferWriteContext, ctx->persistentMemory->bufferLine);

    // Until the line starts with "/*" again, read lines
    while (1)
    {
      if (grabLine(ctx) == 0)
      {
        break;
      }
      if (lineStartsWithLegacyHeader(ctx))
      {
        break;
      }

      // Turn the line into lowercase
      lineToLowerCase(ctx);

      // Check if the line starts with "schedule_counts"
      if (lineStartsWithScheduleCounts(ctx))
      {
        scheduleCounts = 1;
      }
      else
      {
        // Grab key value from "key=value" (strip whitespace)
        int i = 0;
        consumeWhitespace(ctx, &i);
        int keyStart = i;
        int keyEnd = consumeUntil(ctx, &i, '=');
        // Jump over '='
        i++;
        consumeWhitespace(ctx, &i);
        int valueStart = i;
        int valueEnd = consumeUntil(ctx, &i, 0);

        // Gather field metrics for CSV writing
        FIELD_INFO headerField = {.num_quotes = 0, .num_commas = 0};
        for (int i = keyStart; i < keyEnd; i++)
        {
          processFieldChar(ctx->persistentMemory->line->str[i], &headerField);
        }
        FIELD_INFO valueField = {.num_quotes = 0, .num_commas = 0};
        for (int i = valueStart; i < valueEnd; i++)
        {
          processFieldChar(ctx->persistentMemory->line->str[i], &valueField);
        }

        // Write commas as needed (only before fields that aren't first)
        if (!firstField)
        {
          writeDelimeter(ctx->writeContext, HEADER, csvExtension);
          writeDelimeter(&bufferWriteContext, NULL, NULL);
        }
        firstField = 0;

        // Write schedule counts prefix if set
        if (scheduleCounts)
        {
          writeString(ctx->writeContext, HEADER, csvExtension, SCHEDULE_COUNTS);
        }

        // If we match the FEC version column, set the version
        if (strncmp(ctx->persistentMemory->line->str + keyStart, FEC_VERSION_NUMBER, strlen(FEC_VERSION_NUMBER)) == 0)
        {
          setVersion(ctx, valueStart, valueEnd);
        }

        // Write the key/value pair
        writeSubstr(ctx, HEADER, csvExtension, keyStart, keyEnd, &headerField);
        // Write the value to a buffer to be written later
        writeSubstrToWriter(ctx, &bufferWriteContext, NULL, NULL, valueStart, valueEnd, &valueField);
      }
    }
    writeNewline(ctx->writeContext, HEADER, csvExtension);
    startDataRow(ctx, HEADER, csvExtension); // output the filing id if we have it
    writeString(ctx->writeContext, HEADER, csvExtension, bufferWriteContext.localBuffer->str);
    writeNewline(ctx->writeContext, HEADER, csvExtension); // end with newline
  }
  else
  {
    // Not a multiline legacy header — must be using a more recent version

    // Parse fields
    PARSE_CONTEXT parseContext;
    FIELD_INFO fieldInfo;
    initParseContext(ctx, &parseContext, &fieldInfo);

    int isFecSecondColumn = 0;

    // Iterate through fields
    while (!isParseDone(&parseContext))
    {
      readField(ctx, &parseContext);

      if (parseContext.columnIndex == 1)
      {
        // Check if the second column is "FEC"
        if (strncmp(ctx->persistentMemory->line->str + parseContext.start, FEC, strlen(FEC)) == 0)
        {
          isFecSecondColumn = 1;
        }
        else
        {
          // If not, the second column is the version
          setVersion(ctx, parseContext.start, parseContext.end);

          // Parse the header now that version is known
          parseLine(ctx, HEADER, 1);
        }
      }
      if (parseContext.columnIndex == 2 && isFecSecondColumn)
      {
        // Set the version
        setVersion(ctx, parseContext.start, parseContext.end);

        // Parse the header now that version is known
        parseLine(ctx, HEADER, 1);
        return;
      }

      if (isParseDone(&parseContext))
      {
        break;
      }
      advanceField(&parseContext);
    }
  }
}

int parseFec(FEC_CONTEXT *ctx)
{
  int skipGrabLine = 0;

  if (grabLine(ctx) == 0)
  {
    return 0;
  }

  // Parse the header
  parseHeader(ctx);

  // Loop through parsing the entire file, line by
  // line.
  while (1)
  {
    // Load the current line
    if (!skipGrabLine && grabLine(ctx) == 0)
    {
      // End of file
      break;
    }

    // Parse the line and write its parsed output
    // to CSV files depending on version/form type
    skipGrabLine = parseLine(ctx, NULL, 0) == 2;
  }

  return 1;
}<|MERGE_RESOLUTION|>--- conflicted
+++ resolved
@@ -3,6 +3,7 @@
 #include "writer.h"
 #include "csv.h"
 #include "mappings.h"
+#include "buffer.h"
 #include <string.h>
 
 char *HEADER = "header";
@@ -13,11 +14,7 @@
 char *COMMA_FEC_VERSIONS[] = {"1", "2", "3", "5"};
 int NUM_COMMA_FEC_VERSIONS = sizeof(COMMA_FEC_VERSIONS) / sizeof(char *);
 
-<<<<<<< HEAD
-FEC_CONTEXT *newFecContext(PERSISTENT_MEMORY_CONTEXT *persistentMemory, GetLine getLine, void *file, char *filingId, char *outputDirectory, int includeFilingId, int silent, int suppress)
-=======
-FEC_CONTEXT *newFecContext(PERSISTENT_MEMORY_CONTEXT *persistentMemory, BufferRead bufferRead, int inputBufferSize, CustomWriteFunction customWriteFunction, int outputBufferSize, void *file, char *filingId, char *outputDirectory, int includeFilingId, int silent)
->>>>>>> 056f4b69
+FEC_CONTEXT *newFecContext(PERSISTENT_MEMORY_CONTEXT *persistentMemory, BufferRead bufferRead, int inputBufferSize, CustomWriteFunction customWriteFunction, int outputBufferSize, void *file, char *filingId, char *outputDirectory, int includeFilingId, int silent, int suppress)
 {
   FEC_CONTEXT *ctx = (FEC_CONTEXT *)malloc(sizeof(FEC_CONTEXT));
   ctx->persistentMemory = persistentMemory;
@@ -272,11 +269,7 @@
 // ctx->persistentMemory->line.
 int grabLine(FEC_CONTEXT *ctx)
 {
-<<<<<<< HEAD
-  int bytesRead = ctx->getLine(ctx->persistentMemory->rawLine, ctx->file);
-=======
   ssize_t bytesRead = readLine(ctx->buffer, ctx->persistentMemory->rawLine, ctx->file);
->>>>>>> 056f4b69
   if (bytesRead <= 0)
   {
     return 0;
