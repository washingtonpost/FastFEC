--- conflicted
+++ resolved
@@ -64,7 +64,6 @@
   return 0;
 }
 
-<<<<<<< HEAD
 // Normalize a file name by converting slashes to dashes
 // Adapted from https://stackoverflow.com/a/32496721
 void normalize_filename(char *filename)
@@ -77,8 +76,6 @@
   }
 }
 
-WRITE_CONTEXT *newWriteContext(char *outputDirectory, char *filingId)
-=======
 BUFFER_FILE *newBufferFile(int bufferSize)
 {
   BUFFER_FILE *bufferFile = (BUFFER_FILE *)malloc(sizeof(BUFFER_FILE));
@@ -95,7 +92,6 @@
 }
 
 WRITE_CONTEXT *newWriteContext(char *outputDirectory, char *filingId, int bufferSize, CustomWriteFunction customWriteFunction)
->>>>>>> 056f4b69
 {
   WRITE_CONTEXT *context = (WRITE_CONTEXT *)malloc(sizeof(WRITE_CONTEXT));
   context->outputDirectory = outputDirectory;
@@ -187,30 +183,19 @@
     strcat(fullpath, context->filingId);
     mkdir_p(fullpath);
 
-<<<<<<< HEAD
-  // Add the normalized filename to path
-  strcat(fullpath, "/");
-  char *normalizedFilename = malloc(strlen(filename + 1));
-  strcpy(normalizedFilename, filename);
-  normalize_filename(normalizedFilename);
-  strcat(fullpath, normalizedFilename);
-  strcat(fullpath, extension);
-
-  context->files[context->nfiles] = fopen(fullpath, "w");
-  // Free the derived file paths
-  free(normalizedFilename);
-  free(fullpath);
-=======
-    // Add filename to path
+    // Add the normalized filename to path
     strcat(fullpath, "/");
-    strcat(fullpath, filename);
+    char *normalizedFilename = malloc(strlen(filename + 1));
+    strcpy(normalizedFilename, filename);
+    normalize_filename(normalizedFilename);
+    strcat(fullpath, normalizedFilename);
     strcat(fullpath, extension);
 
     context->files[context->nfiles] = fopen(fullpath, "w");
-    // Free the derived full path to the file
+    // Free the derived file paths
+    free(normalizedFilename);
     free(fullpath);
   }
->>>>>>> 056f4b69
   context->lastname = context->filenames[context->nfiles];
   context->lastBufferFile = context->bufferFiles[context->nfiles];
   if (context->customWriteFunction == NULL)
@@ -311,7 +296,6 @@
 
 void writeDouble(WRITE_CONTEXT *context, char *filename, const char *extension, double d)
 {
-<<<<<<< HEAD
   if (context->local == 0)
   {
     // Write to file
@@ -325,12 +309,6 @@
     sprintf(str, NUMBER_FORMAT, d);
     writeString(context, filename, extension, str);
   }
-=======
-  // Write to local buffer
-  char str[100]; // should be able to fit any double
-  sprintf(str, "%f", d);
-  writeString(context, filename, extension, str);
->>>>>>> 056f4b69
 }
 
 void freeWriteContext(WRITE_CONTEXT *context)
